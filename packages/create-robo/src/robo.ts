--- conflicted
+++ resolved
@@ -15,13 +15,10 @@
 	sortObjectKeys,
 	updateOrAddVariable,
 	getPackageExecutor,
-<<<<<<< HEAD
-	ROBO_CONFIG_APP
-=======
+	ROBO_CONFIG_APP,
 	Indent,
 	ExecOptions,
 	Space
->>>>>>> 053b2d7c
 } from './utils.js'
 import { RepoInfo, downloadAndExtractRepo, getRepoInfo, hasRepo } from './templates.js'
 import retry from 'async-retry'
