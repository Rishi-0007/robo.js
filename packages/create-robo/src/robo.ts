import fs from 'fs/promises'
import path from 'path'
import inquirer from 'inquirer'
import chalk from 'chalk'
import { fileURLToPath } from 'node:url'
import {
	ESLINT_IGNORE,
	PRETTIER_CONFIG,
	ROBO_CONFIG,
	cmd,
	exec,
	getPackageManager,
	hasProperties,
	prettyStringify,
	sortObjectKeys,
	updateOrAddVariable,
	getPackageExecutor,
	Indent,
	ExecOptions,
	Space
} from './utils.js'
import { RepoInfo, downloadAndExtractRepo, getRepoInfo, hasRepo } from './templates.js'
import retry from 'async-retry'
<<<<<<< HEAD
import Choice from 'inquirer/lib/objects/choice.js'
import Choices from 'inquirer/lib/objects/choices.js'
import { ucs2 } from 'punycode'
=======
import { logger } from '@roboplay/robo.js'
// @ts-expect-error - Internal
import { Spinner } from '@roboplay/robo.js/dist/cli/utils/spinner.js'
import type { CommandOptions } from './index.js'
>>>>>>> 053b2d7c

const __dirname = path.dirname(fileURLToPath(import.meta.url))

const roboScripts = {
	build: 'robo build',
	deploy: 'robo deploy',
	dev: `robox dev`,
	doctor: 'robo doctor',
	invite: 'robo invite',
	start: 'robo start'
}

const pluginScripts = {
	build: 'robo build plugin',
	dev: `robo build plugin --watch`,
	prepublishOnly: 'robo build plugin'
}
type Plugin = {
	name: string
	short: string
	value: string
}[]

<<<<<<< HEAD
const optionalPlugins: [string | inquirer.Separator, ...Plugin] = [
=======
const optionalFeatures = [
	{
		name: `${chalk.bold('TypeScript')} (recommended) - A superset of JavaScript that adds static types.`,
		short: 'TypeScript',
		value: 'typescript',
		checked: true
	},
	{
		name: `${chalk.bold('ESLint')} (recommended) - Keeps your code clean and consistent.`,
		short: 'ESLint',
		value: 'eslint',
		checked: true
	},
	{
		name: `${chalk.bold('Prettier')} (recommended) - Automatically formats your code for readability.`,
		short: 'Prettier',
		value: 'prettier',
		checked: true
	},
	{
		name: `${chalk.bold('Extensionless')} - Removes the need for file extensions in imports.`,
		short: 'Extensionless',
		value: 'extensionless',
		checked: false
	}
]

const optionalPlugins = [
>>>>>>> 053b2d7c
	new inquirer.Separator('\nOptional Plugins:'),
	{
		name: `${chalk.bold(
			'AI'
		)} - Transform your Robo into an engaging chatbot using AI. Supports customized behaviors and Discord commands.`,
		short: 'AI',
		value: 'ai'
	},
	{
		name: `${chalk.bold(
			'AI Voice'
		)} - Give your Robo a voice! Command and converse with it verbally in voice channels.`,
		short: 'AI Voice',
		value: 'ai-voice'
	},
	{
		name: `${chalk.bold(
			'Web Server'
		)} - Turn your Robo into a web server! Create and manage web pages, APIs, and more.`,
		short: 'Web Server',
		value: 'server'
	},
	{
		name: `${chalk.bold('Maintenance')} - Add a maintenance mode to your robo.`,
		short: 'Maintenance',
		value: 'maintenance'
	},
	{
		name: `${chalk.bold('Moderation Tools')} - Equip your bot with essential tools to manage and maintain your server.`,
		short: 'Moderation Tools',
		value: 'modtools'
	}
]

interface PackageJson {
	name: string
	description: string
	keywords: string[]
	version: string
	private: boolean
	engines?: {
		node: string
	}
	type: 'module' | 'commonjs'
	main?: string
	license?: string
	author?: string
	contributors?: string[]
	files?: string[]
	repository?: {
		directory: string
		type: string
		url: string
	}
	publishConfig?: {
		access: 'public' | 'restricted'
		registry: string
	}
	scripts: Record<string, string>
	dependencies: Record<string, string>
	devDependencies: Record<string, string>
	peerDependencies?: Record<string, string>
	peerDependenciesMeta?: Record<string, Record<string, unknown>>
}
type appTemplate = 'VTS' | 'VJS' | 'RTS' | 'RJS' | undefined

export default class Robo {
	private readonly _nodeOptions = ['--enable-source-maps']
	private readonly _spinner = new Spinner()

	// Custom properties used to build the Robo project
	private _installFailed: boolean
	private _missingEnv: boolean
	private _name: string
	private _useTypeScript: boolean | undefined
	private _workingDir: string
	private _isApp: boolean
	private _appTemplate: appTemplate

	// Same as above, but exposed as getters
	private _isPlugin: boolean

	public get installFailed(): boolean {
		return this._installFailed
	}

	public get isPlugin(): boolean {
		return this._isPlugin
	}

<<<<<<< HEAD
	constructor(name: string, isPlugin: boolean, useSameDirectory: boolean, isApp: boolean) {
=======
	public get missingEnv(): boolean {
		return this._missingEnv
	}

	constructor(name: string, isPlugin: boolean, useSameDirectory: boolean) {
>>>>>>> 053b2d7c
		this._isPlugin = isPlugin
		this._name = name
		this._isApp = isApp
		this._workingDir = useSameDirectory ? process.cwd() : path.join(process.cwd(), name)
	}

	async askIsPlugin() {
		const { isPlugin } = await inquirer.prompt([
			{
				type: 'list',
				name: 'isPlugin',
				message: chalk.blue('This sounds like a plugin. Would you like to set it up as one?'),
				choices: [
					{ name: 'Yes', value: true },
					{ name: 'No', value: false }
				]
			}
		])

		this._isPlugin = isPlugin
	}

<<<<<<< HEAD
	async askUseTemplate() {
		const { useTemplate } = await inquirer.prompt<Record<string, appTemplate>>([
			{
				type: 'list',
				name: 'useTemplate',
				message: chalk.blue('Choose a template for your app!'),
				choices: [
					{
						name: 'Vanilla JS',
						value: 'VJS'
					},
					{
						name: 'Vanilla TS',
						value: 'VTS'
					},
					{
						name: 'React-TS',
						value: 'RTS'
					},
					{
						name: 'React-JS',
						value: 'RJS'
					}
				]
			}
		])
		this._useTypeScript = useTemplate.includes('TS')
		this._appTemplate = useTemplate
	}

	async askUseTypeScript() {
		const { useTypeScript } = await inquirer.prompt([
			{
				type: 'list',
				name: 'useTypeScript',
				message: chalk.blue('Would you like to use TypeScript?'),
				choices: [
					{ name: 'Yes', value: true },
					{ name: 'No', value: false }
				]
			}
		])

		this._useTypeScript = useTypeScript
	}

=======
>>>>>>> 053b2d7c
	async downloadTemplate(url: string) {
		logger.debug(`Using template: ${url}`)
		let repoUrl: URL | undefined
		let repoInfo: RepoInfo | undefined
		logger.debug('\n')
		logger.log('\x1B[1A\x1B[K\x1B[1A\x1B[K')
		logger.log(Indent, chalk.bold('🌐 Creating from template'))
		this._spinner.setText(Indent + '    {{spinner}} Downloading template...\n')

		try {
			repoUrl = new URL(url)
		} catch (error) {
			if (hasProperties(error, ['code']) && error.code !== 'ERR_INVALID_URL') {
				logger.error(error)
				process.exit(1)
			}
		}

		if (repoUrl) {
			logger.debug(`Validating template URL:`, repoUrl)
			if (repoUrl.origin !== 'https://github.com') {
				logger.error(
					`Invalid URL: ${chalk.red(
						`"${url}"`
					)}. Only GitHub repositories are supported. Please use a GitHub URL and try again.`
				)
				process.exit(1)
			}

			repoInfo = await getRepoInfo(repoUrl)
			logger.debug(`Found repo info:`, repoInfo)

			if (!repoInfo) {
				logger.error(`Found invalid GitHub URL: ${chalk.red(`"${url}"`)}. Please fix the URL and try again.`)
				process.exit(1)
			}

			const found = await hasRepo(repoInfo)

			if (!found) {
				logger.error(
					`Could not locate the repository for ${chalk.red(
						`"${url}"`
					)}. Please check that the repository exists and try again.`
				)
				process.exit(1)
			}
		}

		const result = await retry(() => downloadAndExtractRepo(this._workingDir, repoInfo), {
			retries: 3
		})
		this._spinner.stop(false)
		logger.log(Indent, `   Bootstraped project successfully from ${chalk.bold.cyan(result?.name ?? 'repository')}.`)
	}

	useTypeScript(useTypeScript: boolean) {
		this._useTypeScript = useTypeScript
	}

	async getUserInput(): Promise<string[]> {
		// Exclude TypeScript from the optional features if the user has already selected it
		const features =
			this._useTypeScript !== undefined ? optionalFeatures.filter((f) => f.value !== 'typescript') : optionalFeatures

		// Sorry, plugin developers don't get Extensionless as an option
		if (this._isPlugin) {
			const index = features.findIndex((f) => f.value === 'extensionless')

			if (index >= 0) {
				features.splice(index, 1)
			}
		}

		// Prompto! (I'm sorry)
		const { selectedFeatures } = await inquirer.prompt([
			{
				type: 'checkbox',
				name: 'selectedFeatures',
				message: 'Select features:',
<<<<<<< HEAD
				choices: [
					{
						name: `${chalk.bold('ESLint')} (recommended) - Keeps your code clean and consistent.`,
						short: 'ESLint',
						value: 'eslint',
						checked: true
					},
					{
						name: `${chalk.bold('Prettier')} (recommended) - Automatically formats your code for readability.`,
						short: 'Prettier',
						value: 'prettier',
						checked: true
					},
					...(this._isPlugin
						? []
						: this._isApp
						? optionalPlugins.filter((plugin) => {
								const obj = plugin as unknown as Plugin[0]
								if (obj.value === 'api') {
									return
								}
								return plugin
						  })
						: optionalPlugins)
				]
=======
				choices: [...features, ...(this._isPlugin ? [] : optionalPlugins)]
>>>>>>> 053b2d7c
			}
		])

		// Determine if TypeScript is selected only if it wasn't previously set
		if (this._useTypeScript === undefined) {
			this._useTypeScript = selectedFeatures.includes('typescript')
		}

		// Move up one line
		logger.log('\x1B[1A\x1B[K\x1B[1A\x1B[K')

		return selectedFeatures
	}

	async createPackage(features: string[], plugins: string[], cliOptions: CommandOptions): Promise<void> {
		const { install = true } = cliOptions

		// Find the package manager that triggered this command
		const packageManager = getPackageManager()
		logger.debug(`Using ${chalk.bold(packageManager)} in ${this._workingDir}...`)
		await fs.mkdir(this._workingDir, { recursive: true })

		// Move up one line and print new section
		logger.debug('\n')
		logger.log(
			Indent,
			chalk.bold(`📦 Creating ${chalk.cyan(this._useTypeScript ? 'TypeScript' : 'JavaScript')} project`)
		)
		this._spinner.setText(Indent + '    {{spinner}} Generating files...\n')
		this._spinner.start()

		// Create a package.json file based on the selected features
		const npmRegistry = {
			access: 'public',
			registry: 'https://registry.npmjs.org/'
		} as const
		const dependencies: string[] = []
		const devDependencies: string[] = []
		const packageJson: PackageJson = {
			name: this._name,
			description: '',
			version: '1.0.0',
			type: 'module',
			private: !this._isPlugin,
			keywords: ['robo', 'robo.js'],
			main: this._isPlugin ? '.robo/build/index.js' : undefined,
			license: this._isPlugin ? 'MIT' : undefined,
			author: this._isPlugin ? `Your Name <email>` : undefined,
			contributors: this._isPlugin ? [`Your Name <email>`] : undefined,
			files: this._isPlugin ? ['.robo/', 'src/', 'LICENSE', 'README.md'] : undefined,
			publishConfig: this._isPlugin ? npmRegistry : undefined,
			scripts: this._isPlugin ? pluginScripts : roboScripts,
			dependencies: {},
			devDependencies: {}
		}

		if (cliOptions.kit === 'app') {
			packageJson.keywords.push('activity', 'discord', 'sdk', 'embed', 'embedded app')
		} else {
			packageJson.keywords.push('bot', 'discord', 'discord.js')
		}

		// Robo.js and Discord.js are normal dependencies, unless this is a plugin
<<<<<<< HEAD
		if (this._isApp) {
			packageJson.dependencies['@discord/embedded-app-sdk'] = '^1.0.2'
			packageJson.dependencies['dotenv'] = '^16.4.1'
			packageJson.devDependencies['vite'] = '^5.0.8'
			packageJson.dependencies['@roboplay/robo.js'] = `${roboversion}`
			packageJson.dependencies['@roboplay/plugin-api'] = '^0.2.3'
			await this.createPluginConfig('@roboplay/plugin-api', {
				cors: true,
				port: 3000
			})
			if (this._appTemplate === 'RTS' || this._appTemplate === 'RJS') {
				packageJson.dependencies['react'] = '^18.2.0'
				packageJson.dependencies['react-dom'] = '^18.2.0'

				packageJson.devDependencies['@types/react'] = '^18.2.66'
				packageJson.devDependencies['@types/react-dom'] = '^18.2.22'
				packageJson.devDependencies['eslint-plugin-react-hooks'] = '^4.6.0'
				packageJson.devDependencies['eslint-plugin-react-refresh'] = '^0.4.6'
			}
		} else if (!this._isPlugin) {
			packageJson.dependencies['@roboplay/robo.js'] = `${roboversion}`
			packageJson.dependencies['discord.js'] = '^14.13.0'
=======
		const roboDep = '@roboplay/robo.js' + (cliOptions.roboVersion ? `@${cliOptions.roboVersion}` : '')

		if (!this._isPlugin) {
			dependencies.push(roboDep)
			dependencies.push('discord.js')
>>>>>>> 053b2d7c
		} else {
			devDependencies.push(roboDep)
			devDependencies.push('discord.js')
			packageJson.peerDependencies = {
				'@roboplay/robo.js': '^0.9.0'
			}
			packageJson.peerDependenciesMeta = {
				'@roboplay/robo.js': {
					optional: false
				}
			}

			// Clean up undefined fields from packageJson
			Object.keys(packageJson).forEach((key) => {
				if (packageJson[key as keyof PackageJson] === undefined) {
					delete packageJson[key as keyof PackageJson]
				}
			})
		}

		// Generate customized documentation
		if (this._isPlugin) {
			logger.debug(`Generating plugin documentation...`)
			let pluginName = this._name
				.replace(/[^a-zA-Z0-9]/g, ' ')
				.split(' ')
				.map((word) => word.charAt(0).toUpperCase() + word.slice(1))
				.join('')
			pluginName = pluginName.charAt(0).toLowerCase() + pluginName.slice(1)
			if (!pluginName.toLowerCase().includes('plugin')) {
				pluginName += 'Plugin'
			}

			const readme = await fs.readFile(path.join(__dirname, '../docs/plugin-readme.md'), 'utf-8')
			const customReadme = readme
				.replaceAll('{{projectName}}', this._name)
				.replaceAll('{{pluginVariableName}}', pluginName)
			await fs.writeFile(path.join(this._workingDir, 'README.md'), customReadme)

			const development = await fs.readFile(path.join(__dirname, '../docs/plugin-development.md'), 'utf-8')
			const customDevelopment = development.replaceAll('{{projectName}}', this._name)
			await fs.writeFile(path.join(this._workingDir, 'DEVELOPMENT.md'), customDevelopment)
		} else {
			logger.debug(`Generating Robo documentation...`)
			const readme = await fs.readFile(path.join(__dirname, '../docs/robo-readme.md'), 'utf-8')
			const customReadme = readme.replaceAll('{{projectName}}', this._name)
			await fs.writeFile(path.join(this._workingDir, 'README.md'), customReadme)
		}

		const runPrefix = packageManager === 'npm' ? 'npm run ' : packageManager + ' '
		if (this._useTypeScript) {
<<<<<<< HEAD
			if (this._appTemplate === 'RTS') {
				packageJson.devDependencies['@vitejs/plugin-react-swc'] = '^3.5.0'
			} else {
				packageJson.devDependencies['@swc/core'] = '^1.3.104'
				packageJson.devDependencies['@types/node'] = '^18.14.6'
				packageJson.devDependencies['typescript'] = '^5.3.0'
			}
=======
			packageJson.keywords.push('typescript')
			devDependencies.push('@swc/core')
			devDependencies.push('@types/node')
			devDependencies.push('typescript')
		} else {
			packageJson.keywords.push('javascript')
>>>>>>> 053b2d7c
		}

		logger.debug(`Adding features:`, features)
		if (features.includes('eslint')) {
			devDependencies.push('eslint')
			packageJson.scripts['lint'] = runPrefix + 'lint:eslint'
			packageJson.scripts['lint:eslint'] = 'eslint . --ext js,jsx,ts,tsx'

			const eslintConfig = {
				extends: ['eslint:recommended'],
				env: {
					node: true
				},
				parser: undefined as string | undefined,
				plugins: [] as string[],
				root: true,
				rules: {}
			}
			if (this._useTypeScript) {
				eslintConfig.extends.push('plugin:@typescript-eslint/recommended')
				eslintConfig.parser = '@typescript-eslint/parser'
				eslintConfig.plugins.push('@typescript-eslint')

				devDependencies.push('@typescript-eslint/eslint-plugin')
				devDependencies.push('@typescript-eslint/parser')
			}
			await fs.writeFile(path.join(this._workingDir, '.eslintignore'), ESLINT_IGNORE)
			await fs.writeFile(path.join(this._workingDir, '.eslintrc.json'), JSON.stringify(eslintConfig, null, 2))
		}

		if (features.includes('prettier')) {
			devDependencies.push('prettier')
			packageJson.scripts['lint:style'] = 'prettier --write .'

			const hasLintScript = packageJson.scripts['lint']
			if (hasLintScript) {
				packageJson.scripts['lint'] += ' && ' + runPrefix + 'lint:style'
			}

			// Create the prettier.config.js file
			await fs.writeFile(path.join(this._workingDir, 'prettier.config.mjs'), PRETTIER_CONFIG)
		}

		if (features.includes('extensionless')) {
			dependencies.push('extensionless')
			this._nodeOptions.push('--import=extensionless/register')

			// Replace every "robo" command with "robox"
			for (const [key, value] of Object.entries(packageJson.scripts)) {
				packageJson.scripts[key] = value.replace('robo ', 'robox ')
			}
		}

		// Create the robo.mjs file
		let roboConfig = ROBO_CONFIG
		if (this._isPlugin) {
			roboConfig = roboConfig.replace(`type: 'robo'`, `type: 'plugin'`)
		}

		logger.debug(`Writing Robo config file...`)
		await fs.mkdir(path.join(this._workingDir, 'config', 'plugins'), { recursive: true })
		await fs.writeFile(path.join(this._workingDir, 'config', 'robo.mjs'), roboConfig)
		logger.debug(`Finished writing Robo config file:\n`, roboConfig)
		logger.debug(`Setting up plugins...`)

		if (features.includes('ai')) {
			packageJson.keywords.push('ai', 'gpt', 'openai')
			dependencies.push('@roboplay/plugin-ai')
			await this.createPluginConfig('@roboplay/plugin-ai', {
				commands: false,
				openaiKey: 'process.env.OPENAI_API_KEY',
				systemMessage: 'You are a helpful Robo.',
				whitelist: {
					channelIds: []
				}
			})
		}
		if (features.includes('ai-voice')) {
			packageJson.keywords.push('speech', 'voice')
			dependencies.push('@roboplay/plugin-ai-voice')
			await this.createPluginConfig('@roboplay/plugin-ai-voice', {})
		}
		if (features.includes('server')) {
			packageJson.keywords.push('api', 'http', 'server', 'web')
			dependencies.push('@roboplay/plugin-api')
			await this.createPluginConfig('@roboplay/plugin-api', {
				cors: true
			})
		}
		if (features.includes('maintenance')) {
			packageJson.keywords.push('maintenance')
			dependencies.push('@roboplay/plugin-maintenance')
			await this.createPluginConfig('@roboplay/plugin-maintenance', {})
		}
		if (features.includes('modtools')) {
			packageJson.keywords.push('moderation', 'moderator')
			dependencies.push('@roboplay/plugin-modtools')
			await this.createPluginConfig('@roboplay/plugin-modtools', {})
		}

		// Sort keywords, scripts, dependencies, and devDependencies alphabetically (this is important to me)
		packageJson.keywords.sort()
		packageJson.scripts = sortObjectKeys(packageJson.scripts)
		dependencies.sort()
		devDependencies.sort()

		const writeDependencies = () => {
			dependencies.forEach((dep) => {
				const versionIndex = dep.lastIndexOf('@')

				if (versionIndex > 0) {
					packageJson.dependencies[dep.slice(0, versionIndex)] = dep.slice(versionIndex + 1)
				} else {
					packageJson.dependencies[dep] = 'latest'
				}
			})
			devDependencies.forEach((dep) => {
				const versionIndex = dep.lastIndexOf('@')

				if (versionIndex > 0) {
					packageJson.devDependencies[dep.slice(0, versionIndex)] = dep.slice(versionIndex + 1)
				} else {
					packageJson.devDependencies[dep] = 'latest'
				}
			})
		}

		const pureFeatures = features
			.filter((f) => f !== 'typescript')
			.map((f) => {
				return optionalFeatures.find((feature) => feature.value === f)?.short ?? f
			})
		if (!install) {
			writeDependencies()
			this._spinner.stop(false)
			let extra = ''
			if (pureFeatures.length > 0) {
				extra = ` with ${pureFeatures.map((f) => chalk.bold.cyan(f)).join(', ')}`
			}
			logger.log(Indent, `   Project created successfully${extra}.`)
		}

		// Write the package.json file
		logger.debug(`Writing package.json file...`)
		await fs.writeFile(path.join(this._workingDir, 'package.json'), JSON.stringify(packageJson, null, 2))

		// Install dependencies using the package manager that triggered the command
		if (install) {
			if (cliOptions.verbose) {
				this._spinner.stop()
			}

			try {
				let baseCommand = cmd(packageManager) + ' ' + (packageManager === 'npm' ? 'install' : 'add')
				this._spinner.setText(Indent + '    {{spinner}} Installing dependencies...\n')
				const execOptions: ExecOptions = {
					cwd: this._workingDir,
					stdio: cliOptions.verbose ? 'pipe' : 'ignore',
					verbose: cliOptions.verbose
				}

				await exec(baseCommand + ' ' + dependencies.join(' '), execOptions)

				this._spinner.setText(Indent + '    {{spinner}} Installing dev dependencies...\n')
				baseCommand += packageManager === 'yarn' ? ' --dev' : ' --save-dev'
				await exec(baseCommand + ' ' + devDependencies.join(' '), execOptions)
				this._spinner.stop(false)
				let extra = ''
				if (pureFeatures.length > 0) {
					extra = ` with ${pureFeatures.map((f) => chalk.bold.cyan(f)).join(', ')}`
				}

				// Oxford comma 'cause we fancy uwu
				if (pureFeatures.length > 1) {
					const lastComma = extra.lastIndexOf(',')
					extra = extra.slice(0, lastComma) + ' and' + extra.slice(lastComma + 1)
				}
				if (pureFeatures.length > 2) {
					extra = extra.replace(' and', ', and')
				}

				logger.log(Indent, `   Project created successfully${extra}.`, Space)
			} catch {
				this._spinner.stop(false)
				this._installFailed = true
				logger.log(Indent, chalk.red(`   Could not install dependencies!`))

				writeDependencies()
				logger.debug(`Updating package.json file...`)
				await fs.writeFile(path.join(this._workingDir, 'package.json'), JSON.stringify(packageJson, null, 2))
			}
		}

		// Install and register the necessary plugins
		if (plugins.length > 0) {
			const executor = getPackageExecutor()

			try {
				await exec(`${executor} robo add ${plugins.join(' ')}`, { cwd: this._workingDir })
			} catch (error) {
				logger.error(`Failed to install plugins:`, error)
				logger.warn(`Please add the plugins manually using ${chalk.bold(executor + ' robo add')}`)
			}
		}
	}

	private whichTemplate(useTypeScript: boolean, isApp: boolean, appTemplate: appTemplate): string {
		if (isApp) {
			switch (appTemplate) {
				case 'RJS': {
					return 'none'
				}
				case 'RTS': {
					return '../templates/dapp-rts'
				}
				case 'VJS': {
					return '../templates/dapp-js'
				}
				case 'VTS': {
					return '../templates/dapp-ts'
				}
				default:
					break
			}
		} else {
			return useTypeScript ? '../templates/ts' : '../templates/js'
		}
	}

	async copyTemplateFiles(sourceDir: string): Promise<void> {
		const templateDir = this.whichTemplate(this._useTypeScript, this._isApp, this._appTemplate)
		const sourcePath = path.join(__dirname, templateDir, sourceDir)
		const targetPath = path.join(this._workingDir, sourceDir)

		const items = await fs.readdir(sourcePath)

		for (const item of items) {
			const itemSourcePath = path.join(sourcePath, item)
			const itemTargetPath = path.join(targetPath, item)
			const stat = await fs.stat(itemSourcePath)

			if (stat.isDirectory()) {
				await fs.mkdir(itemTargetPath, { recursive: true })
				await this.copyTemplateFiles(path.join(sourceDir, item))
			} else {
				await fs.copyFile(itemSourcePath, itemTargetPath)
			}
		}
	}

	async askForDiscordCredentials(features: string[], verbose: boolean): Promise<void> {
		const discordPortal = 'Portal:'
		const discordPortalUrl = chalk.bold.blue('https://discord.com/developers/applications')
		const officialGuide = 'Guide:'
		const officialGuideUrl = chalk.bold.blue('https://roboplay.dev/botkey')
		logger.log('')
<<<<<<< HEAD
		if (this._isApp) {
			logger.log('To get your Discord Client Secret and Client ID, register your app at the Discord Developor portal.')
		} else {
			logger.log('To get your Discord Token and Client ID, register your bot at the Discord Developer portal.')
		}
		logger.log(`${discordPortal} ${discordPortalUrl}`)
		logger.log(`${officialGuide} ${officialGuideUrl}\n`)
=======
		logger.log(Indent, chalk.bold('🔑 Setting up credentials'))
		logger.log(Indent, '   Get your credentials from the Discord Developer portal.\n')
		logger.log(Indent, `   ${discordPortal} ${discordPortalUrl}`)
		logger.log(Indent, `   ${officialGuide} ${officialGuideUrl}\n`)
>>>>>>> 053b2d7c

		const { discordClientId, discordToken } = await inquirer.prompt([
			{
				type: 'input',
				name: 'discordClientId',
				message: 'Enter your Discord Client ID (press Enter to skip):'
			},
			{
				type: 'input',
				name: 'discordToken',
				message: this._isApp
					? 'Enter your Discord Client Secret (press enter to skip)'
					: 'Enter your Discord Token (press Enter to skip):'
			}
		])

		if (!discordClientId || !discordToken) {
			this._missingEnv = true
		}

		if (verbose) {
			logger.log('')
		} else {
			logger.log('\x1B[1A\x1B[K\x1B[1A\x1B[K')
		}
		this._spinner.setText(Indent + '    {{spinner}} Applying credentials...\n')
		this._spinner.start()

		const envFilePath = path.join(this._workingDir, '.env')
		let envContent = ''

		try {
			envContent = await fs.readFile(envFilePath, 'utf8')
		} catch (error) {
			if (hasProperties(error, ['code']) && error.code !== 'ENOENT') {
				throw error
			}
		}

		
		envContent = updateOrAddVariable(envContent, 'DISCORD_CLIENT_ID', discordClientId ?? '')
<<<<<<< HEAD
		envContent = updateOrAddVariable(envContent, this._isApp ? 'DISCORD_CLIENT_SECRET' : 'DISCORD_TOKEN', discordToken ?? '')
=======
		envContent = updateOrAddVariable(envContent, 'DISCORD_TOKEN', discordToken ?? '')
		envContent = updateOrAddVariable(envContent, 'NODE_OPTIONS', this._nodeOptions.join(' '))
>>>>>>> 053b2d7c

		if (features.includes('ai') || features.includes('gpt')) {
			envContent = updateOrAddVariable(envContent, 'OPENAI_KEY', '')
		}
		if (features.includes('ai-voice')) {
			envContent = updateOrAddVariable(envContent, 'AZURE_SUBSCRIPTION_KEY', '')
			envContent = updateOrAddVariable(envContent, 'AZURE_SUBSCRIPTION_REGION', '')
		}
		if (features.includes('server')) {
			envContent = updateOrAddVariable(envContent, 'PORT', '3000')
		}

		await fs.writeFile(envFilePath, envContent)
		await this.createEnvTsFile()
		this._spinner.stop()
		logger.log(Indent, '   Manage your credentials in the', chalk.bold.cyan('.env'), 'file.')
	}

	/**
	 * Generates a plugin config file in the config/plugins directory.
	 *
	 * @param pluginName The name of the plugin (e.g. @roboplay/plugin-ai)
	 * @param config The plugin config
	 */
	private async createPluginConfig(pluginName: string, config: Record<string, unknown>) {
		const pluginParts = pluginName.replace(/^@/, '').split('/')

		// Create parent directory if this is a scoped plugin
		if (pluginName.startsWith('@')) {
			await fs.mkdir(path.join(this._workingDir, 'config', 'plugins', pluginParts[0]), {
				recursive: true
			})
		}

		// Normalize plugin path
		const pluginPath = path.join(this._workingDir, 'config', 'plugins', ...pluginParts) + '.mjs'
		const pluginConfig = prettyStringify(config) + '\n'

		logger.debug(`Writing ${pluginName} config to ${pluginPath}...`)
		await fs.writeFile(pluginPath, `export default ${pluginConfig}`)
	}

	/**
	 * Adds the "env.d.ts" entry to the compilerOptions in the tsconfig.json
	 *
	 */

	private async createEnvTsFile() {
		if (this._useTypeScript) {
			const autoCompletionEnvVar = `export {}\ndeclare global {\n    namespace NodeJS {\n		interface ProcessEnv {\n			DISCORD_CLIENT_ID: string\n			${
				this._isApp ? 'DISCORD_CLIENT_SECRET: string' : 'DISCORD_TOKEN: string'
			}
			}\n		}\n	} \n}`

			const tsconfigPath = path.join(this._workingDir, 'tsconfig.json')

			const tsconfig = await fs
				.access(tsconfigPath)
				.then(() => true)
				.catch(() => false)

			if (tsconfig) {
				await fs.writeFile(path.join(this._workingDir, 'env.d.ts'), autoCompletionEnvVar)
				const parsedTSConfig = JSON.parse(await fs.readFile(tsconfigPath, 'utf-8'))
				const compilerOptions = parsedTSConfig['compilerOptions']
				compilerOptions['typeRoots'] = ['./env.d.ts']

				await fs.writeFile(tsconfigPath, JSON.stringify(parsedTSConfig, null, '\t'))
			}
		}
	}
}<|MERGE_RESOLUTION|>--- conflicted
+++ resolved
@@ -21,16 +21,10 @@
 } from './utils.js'
 import { RepoInfo, downloadAndExtractRepo, getRepoInfo, hasRepo } from './templates.js'
 import retry from 'async-retry'
-<<<<<<< HEAD
-import Choice from 'inquirer/lib/objects/choice.js'
-import Choices from 'inquirer/lib/objects/choices.js'
-import { ucs2 } from 'punycode'
-=======
 import { logger } from '@roboplay/robo.js'
 // @ts-expect-error - Internal
 import { Spinner } from '@roboplay/robo.js/dist/cli/utils/spinner.js'
 import type { CommandOptions } from './index.js'
->>>>>>> 053b2d7c
 
 const __dirname = path.dirname(fileURLToPath(import.meta.url))
 
@@ -54,9 +48,6 @@
 	value: string
 }[]
 
-<<<<<<< HEAD
-const optionalPlugins: [string | inquirer.Separator, ...Plugin] = [
-=======
 const optionalFeatures = [
 	{
 		name: `${chalk.bold('TypeScript')} (recommended) - A superset of JavaScript that adds static types.`,
@@ -84,8 +75,7 @@
 	}
 ]
 
-const optionalPlugins = [
->>>>>>> 053b2d7c
+const optionalPlugins: [string | inquirer.Separator, ...Plugin] = [
 	new inquirer.Separator('\nOptional Plugins:'),
 	{
 		name: `${chalk.bold(
@@ -176,15 +166,11 @@
 		return this._isPlugin
 	}
 
-<<<<<<< HEAD
-	constructor(name: string, isPlugin: boolean, useSameDirectory: boolean, isApp: boolean) {
-=======
 	public get missingEnv(): boolean {
 		return this._missingEnv
 	}
 
-	constructor(name: string, isPlugin: boolean, useSameDirectory: boolean) {
->>>>>>> 053b2d7c
+	constructor(name: string, isPlugin: boolean, useSameDirectory: boolean, isApp: boolean) {
 		this._isPlugin = isPlugin
 		this._name = name
 		this._isApp = isApp
@@ -207,7 +193,6 @@
 		this._isPlugin = isPlugin
 	}
 
-<<<<<<< HEAD
 	async askUseTemplate() {
 		const { useTemplate } = await inquirer.prompt<Record<string, appTemplate>>([
 			{
@@ -238,24 +223,6 @@
 		this._appTemplate = useTemplate
 	}
 
-	async askUseTypeScript() {
-		const { useTypeScript } = await inquirer.prompt([
-			{
-				type: 'list',
-				name: 'useTypeScript',
-				message: chalk.blue('Would you like to use TypeScript?'),
-				choices: [
-					{ name: 'Yes', value: true },
-					{ name: 'No', value: false }
-				]
-			}
-		])
-
-		this._useTypeScript = useTypeScript
-	}
-
-=======
->>>>>>> 053b2d7c
 	async downloadTemplate(url: string) {
 		logger.debug(`Using template: ${url}`)
 		let repoUrl: URL | undefined
@@ -331,40 +298,19 @@
 		}
 
 		// Prompto! (I'm sorry)
+		const optionalAppPlugins = optionalPlugins.filter((plugin) => {
+			const obj = plugin as unknown as Plugin[0]
+			if (obj.value === 'api') {
+				return
+			}
+			return plugin
+		})
 		const { selectedFeatures } = await inquirer.prompt([
 			{
 				type: 'checkbox',
 				name: 'selectedFeatures',
 				message: 'Select features:',
-<<<<<<< HEAD
-				choices: [
-					{
-						name: `${chalk.bold('ESLint')} (recommended) - Keeps your code clean and consistent.`,
-						short: 'ESLint',
-						value: 'eslint',
-						checked: true
-					},
-					{
-						name: `${chalk.bold('Prettier')} (recommended) - Automatically formats your code for readability.`,
-						short: 'Prettier',
-						value: 'prettier',
-						checked: true
-					},
-					...(this._isPlugin
-						? []
-						: this._isApp
-						? optionalPlugins.filter((plugin) => {
-								const obj = plugin as unknown as Plugin[0]
-								if (obj.value === 'api') {
-									return
-								}
-								return plugin
-						  })
-						: optionalPlugins)
-				]
-=======
-				choices: [...features, ...(this._isPlugin ? [] : optionalPlugins)]
->>>>>>> 053b2d7c
+				choices: [...features, ...(this._isPlugin ? [] : this._isApp ? optionalAppPlugins : optionalPlugins)]
 			}
 		])
 
@@ -421,19 +367,12 @@
 			devDependencies: {}
 		}
 
-		if (cliOptions.kit === 'app') {
-			packageJson.keywords.push('activity', 'discord', 'sdk', 'embed', 'embedded app')
-		} else {
-			packageJson.keywords.push('bot', 'discord', 'discord.js')
-		}
-
 		// Robo.js and Discord.js are normal dependencies, unless this is a plugin
-<<<<<<< HEAD
 		if (this._isApp) {
 			packageJson.dependencies['@discord/embedded-app-sdk'] = '^1.0.2'
 			packageJson.dependencies['dotenv'] = '^16.4.1'
 			packageJson.devDependencies['vite'] = '^5.0.8'
-			packageJson.dependencies['@roboplay/robo.js'] = `${roboversion}`
+			packageJson.dependencies['@roboplay/robo.js'] = 'latest'
 			packageJson.dependencies['@roboplay/plugin-api'] = '^0.2.3'
 			await this.createPluginConfig('@roboplay/plugin-api', {
 				cors: true,
@@ -447,17 +386,24 @@
 				packageJson.devDependencies['@types/react-dom'] = '^18.2.22'
 				packageJson.devDependencies['eslint-plugin-react-hooks'] = '^4.6.0'
 				packageJson.devDependencies['eslint-plugin-react-refresh'] = '^0.4.6'
-			}
-		} else if (!this._isPlugin) {
-			packageJson.dependencies['@roboplay/robo.js'] = `${roboversion}`
-			packageJson.dependencies['discord.js'] = '^14.13.0'
-=======
+			} else if (!this._isPlugin) {
+				packageJson.dependencies['@roboplay/robo.js'] = 'latest'
+				packageJson.dependencies['discord.js'] = '^14.13.0'
+			}
+		}
+
+		if (cliOptions.kit === 'app') {
+			packageJson.keywords.push('activity', 'discord', 'sdk', 'embed', 'embedded app')
+		} else {
+			packageJson.keywords.push('bot', 'discord', 'discord.js')
+		}
+
+		// Robo.js and Discord.js are normal dependencies, unless this is a plugin
 		const roboDep = '@roboplay/robo.js' + (cliOptions.roboVersion ? `@${cliOptions.roboVersion}` : '')
 
 		if (!this._isPlugin) {
 			dependencies.push(roboDep)
 			dependencies.push('discord.js')
->>>>>>> 053b2d7c
 		} else {
 			devDependencies.push(roboDep)
 			devDependencies.push('discord.js')
@@ -509,22 +455,15 @@
 
 		const runPrefix = packageManager === 'npm' ? 'npm run ' : packageManager + ' '
 		if (this._useTypeScript) {
-<<<<<<< HEAD
 			if (this._appTemplate === 'RTS') {
-				packageJson.devDependencies['@vitejs/plugin-react-swc'] = '^3.5.0'
-			} else {
-				packageJson.devDependencies['@swc/core'] = '^1.3.104'
-				packageJson.devDependencies['@types/node'] = '^18.14.6'
-				packageJson.devDependencies['typescript'] = '^5.3.0'
-			}
-=======
+				devDependencies.push('@vitejs/plugin-react-swc')
+			}
 			packageJson.keywords.push('typescript')
 			devDependencies.push('@swc/core')
 			devDependencies.push('@types/node')
 			devDependencies.push('typescript')
 		} else {
 			packageJson.keywords.push('javascript')
->>>>>>> 053b2d7c
 		}
 
 		logger.debug(`Adding features:`, features)
@@ -781,20 +720,20 @@
 		const officialGuide = 'Guide:'
 		const officialGuideUrl = chalk.bold.blue('https://roboplay.dev/botkey')
 		logger.log('')
-<<<<<<< HEAD
-		if (this._isApp) {
-			logger.log('To get your Discord Client Secret and Client ID, register your app at the Discord Developor portal.')
-		} else {
-			logger.log('To get your Discord Token and Client ID, register your bot at the Discord Developer portal.')
-		}
 		logger.log(`${discordPortal} ${discordPortalUrl}`)
 		logger.log(`${officialGuide} ${officialGuideUrl}\n`)
-=======
 		logger.log(Indent, chalk.bold('🔑 Setting up credentials'))
-		logger.log(Indent, '   Get your credentials from the Discord Developer portal.\n')
+
+		if (this._isApp) {
+			logger.log(
+				Indent,
+				'To get your Discord Client Secret and Client ID, register your app at the Discord Developor portal.'
+			)
+		} else {
+			logger.log(Indent, '   Get your credentials from the Discord Developer portal.\n')
+		}
 		logger.log(Indent, `   ${discordPortal} ${discordPortalUrl}`)
 		logger.log(Indent, `   ${officialGuide} ${officialGuideUrl}\n`)
->>>>>>> 053b2d7c
 
 		const { discordClientId, discordToken } = await inquirer.prompt([
 			{
@@ -834,14 +773,14 @@
 			}
 		}
 
-		
 		envContent = updateOrAddVariable(envContent, 'DISCORD_CLIENT_ID', discordClientId ?? '')
-<<<<<<< HEAD
-		envContent = updateOrAddVariable(envContent, this._isApp ? 'DISCORD_CLIENT_SECRET' : 'DISCORD_TOKEN', discordToken ?? '')
-=======
+		envContent = updateOrAddVariable(
+			envContent,
+			this._isApp ? 'DISCORD_CLIENT_SECRET' : 'DISCORD_TOKEN',
+			discordToken ?? ''
+		)
 		envContent = updateOrAddVariable(envContent, 'DISCORD_TOKEN', discordToken ?? '')
 		envContent = updateOrAddVariable(envContent, 'NODE_OPTIONS', this._nodeOptions.join(' '))
->>>>>>> 053b2d7c
 
 		if (features.includes('ai') || features.includes('gpt')) {
 			envContent = updateOrAddVariable(envContent, 'OPENAI_KEY', '')
