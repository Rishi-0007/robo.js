#!/usr/bin/env node
import { Command } from 'commander'
import inquirer from 'inquirer'
import { createRequire } from 'node:module'
import path from 'node:path'
import Robo from './robo.js'
import { logger } from './logger.js'
import { getPackageManager } from './utils.js'
import chalk from 'chalk'

// Read the version from the package.json file
const require = createRequire(import.meta.url)
const packageJson = require('../package.json')

interface CommandOptions {
	features?: string
	install?: boolean
	javascript?: boolean
	plugin?: boolean
	plugins?: string[]
	template?: string
	typescript?: boolean
	verbose?: boolean
	roboVersion?: string
<<<<<<< HEAD
	kit?: 'bot' | 'app'
=======
	kit?: 'app' | 'bot'
>>>>>>> e4131d45
}

new Command('create-robo <projectName>')
	.description('Create a new Robo project')
	.version(packageJson.version)
	.option('-f --features <features>', 'comma-separated list of features to include')
	.option('-js --javascript', 'create a Robo using JavaScript')
	.option('-p --plugins <plugins...>', 'pre-install plugins along with the project')
	.option('-P --plugin', 'create a Robo plugin instead of a bot')
	.option('-ni --no-install', 'skip installing dependencies')
	.option('-t --template <templateUrl>', 'create a Robo from an online template')
	.option('-ts --typescript', 'create a Robo using TypeScript')
	.option('-v --verbose', 'print more information for debugging')
	.option('-rv, --robo-version <value>', 'choose which version of robo your project will use')
<<<<<<< HEAD
	.option('-k, --kit <value>', 'blablfezfzfa', 'bot')
=======
	.option('-k, --kit <value>', 'choose a kit to start off with your robo', 'bot')
>>>>>>> e4131d45
	.action(async (options: CommandOptions, { args }) => {
		logger({
			level: options.verbose ? 'debug' : 'info'
		}).debug(`Creating new Robo.js ${options.plugin ? 'plugin' : 'project'}...`)
		logger.debug(`Using options: ${JSON.stringify(options)}`)
		logger.debug(`Package manager:`, getPackageManager())
		logger.debug(`create-robo version:`, packageJson.version)
		logger.debug(`Current working directory:`, process.cwd())

		// TODO:
		// modify action depending on -k version (bot is default)
		// I want to move the creation of the robo into another function so we could just switch call for "offical kits"
		// and fetch with URL kits made by community (most likely uploaded on the Robo store ?)
		// implement future logic that includes options for app and others uwu
		//
		// pseudo code for above
		// switch(kit)
		//  case app:
		//        app();
		//
		//  case bot:
		//        bot();
		//
		//  case ukit:
		//        ukit();
		//
		// default:
		//  return logger.error("Failed to get desired kit.")
		//

		// Ensure correct kit is selected (bot or app)
		if (!['bot', 'app'].includes(options.kit)) {
			logger.error('Only bot (default) and app kits are available at the moment.')
			logger.error('Robo with special starter kits is coming soon !')
			return
		}

		// parses robo version argument
		const roboVersion = await getRoboversionArg(options.roboVersion)

		// Check for updates
		await checkUpdates()

		// Infer project name from current directory if it was not provided
		let projectName = args[0]
		let useSameDirectory = false

		if (!projectName) {
			projectName = process.cwd().split(path.sep).pop()
			useSameDirectory = true
		}
		logger.debug(`Project name: ${projectName}`)

		// Ask the user for Robo name directly as a fallback
		if (!projectName) {
			logger.debug(`Project name not provided, asking user...`)
			const answers = await inquirer.prompt([
				{
					type: 'input',
					name: 'projectName',
					message: `What would you like to call your Robo?`,
					validate: (input) => {
						if (input.trim().length < 1) {
							return 'Oops! Please enter a name for your Robo before continuing.'
						}
						return true
					}
				}
			])
			projectName = answers.projectName
			useSameDirectory = true
		}

		if (options.kit === 'bot' || options.kit === 'app') {
			// Create a new Robo project prototype
			logger.debug(`Creating Robo prototype...`)
			const robo = new Robo(projectName, options.plugin, useSameDirectory, options.kit === 'app' ? true : false)
			const plugins = options.plugins ?? []

			if (useSameDirectory) {
				logger.log(`This new ${robo.isPlugin ? 'plugin' : 'Robo'} will be created in the current directory.`)
			}
			logger.log('')

			let selectedFeaturesOrDefaults: string[] = []
			if (options.template) {
				logger.debug(`Downloading template: ${options.template}`)
				await robo.downloadTemplate(options.template)
			} else {
				// Verify plugin status if it sounds like one
				if (!robo.isPlugin && projectName.toLowerCase().includes('plugin')) {
					await robo.askIsPlugin()
				}

				// Copy the template files to the new project directory
				if (options.javascript || options.typescript) {
					const useTypeScript = options.typescript ?? false
					robo.useTypeScript(useTypeScript)
					logger.info(`Using ${useTypeScript ? 'TypeScript' : 'JavaScript'}`)
				} else {
					await robo.askUseTypeScript()
				}

				// Get user input to determine which features to include or use the recommended defaults
				selectedFeaturesOrDefaults = options.features?.split(',') ?? (await robo.getUserInput())
				await robo.createPackage(selectedFeaturesOrDefaults, plugins, options.install ?? true, roboVersion)

				// Determine if TypeScript is selected and copy the corresponding template files
				logger.debug(`Copying template files...`)
				await robo.copyTemplateFiles('')
				logger.debug(`Finished copying template files!`)
			}

			// Ask the user for their Discord credentials (token and client ID) and store them for later use
			// Skip this step if the user is creating a plugin
			if (!robo.isPlugin) {
				logger.debug(`Asking for Discord credentials...`)
				await robo.askForDiscordCredentials(selectedFeaturesOrDefaults)
			}
			logger.log('')
			logger.ready(`Successfully created ${projectName}. Happy coding!`)
		} else {
			logger.error('The only options for the kit flag are: bot or app.')
			return
		}
	})
	.parse(process.argv)

async function checkUpdates() {
	// Check NPM registry for updates
	logger.debug(`Checking for updates...`)
	const response = await fetch(`https://registry.npmjs.org/${packageJson.name}/latest`)
	const latestVersion = (await response.json()).version
	logger.debug(`Latest version on NPM Registry: ${latestVersion}`)

	// Compare versions
	if (packageJson.version !== latestVersion) {
		// Prepare commands
		const packageManager = getPackageManager()
		let commandName = 'npx'
		if (packageManager === 'yarn') {
			commandName = 'yarn dlx'
		} else if (packageManager === 'pnpm') {
			commandName = 'pnpx'
		} else if (packageManager === 'bun') {
			commandName = 'bunx'
		}
		const command = `${commandName} ${packageJson.name}@${latestVersion}`

		// Print update message
		logger.info(chalk.bold.green(`A new version of ${chalk.bold('create-robo')} is available! (v${latestVersion})`))
		logger.info(`Run as ${chalk.bold(command)} instead to get the latest updates.`)
	}
}

async function getRoboversionArg(roboVersion: string): Promise<string> {
	let result = 'latest'

	if (roboVersion) {
		const response = await fetch(`https://registry.npmjs.org/@roboplay/robo.js/${roboVersion}`)
		const version = (await response.json()).version

		if (version) {
			result = version
		} else {
			logger.error('Invalid Robo version, falling back to latest..')
		}
	} else {
		logger.debug('No Robo version specified, reading latest from NPM registry...')
		const response = await fetch(`https://registry.npmjs.org/@roboplay/robo.js/latest`)
		const version = (await response.json()).version

		if (version) {
			result = version
		} else {
			logger.error('Failed to read latest Robo version from NPM registry, falling back to latest..')
		}
	}
	return result
}<|MERGE_RESOLUTION|>--- conflicted
+++ resolved
@@ -22,11 +22,7 @@
 	typescript?: boolean
 	verbose?: boolean
 	roboVersion?: string
-<<<<<<< HEAD
-	kit?: 'bot' | 'app'
-=======
 	kit?: 'app' | 'bot'
->>>>>>> e4131d45
 }
 
 new Command('create-robo <projectName>')
@@ -41,11 +37,7 @@
 	.option('-ts --typescript', 'create a Robo using TypeScript')
 	.option('-v --verbose', 'print more information for debugging')
 	.option('-rv, --robo-version <value>', 'choose which version of robo your project will use')
-<<<<<<< HEAD
-	.option('-k, --kit <value>', 'blablfezfzfa', 'bot')
-=======
 	.option('-k, --kit <value>', 'choose a kit to start off with your robo', 'bot')
->>>>>>> e4131d45
 	.action(async (options: CommandOptions, { args }) => {
 		logger({
 			level: options.verbose ? 'debug' : 'info'
