--- conflicted
+++ resolved
@@ -56,11 +56,8 @@
 	const packageJson: PackageJson = JSON.parse(await readFile(packageJsonPath, 'utf-8'))
 	logger.debug(`Package JSON:`, packageJson)
 	const update = await checkUpdates(packageJson, config, true)
-	logger.debug(`Update payload:`, update)*/
-
-<<<<<<< HEAD
-	await updateRobo(plugins, config);
-=======
+	logger.debug(`Update payload:`, update)
+
 	// Exit if there are no updates
 	if (!update.hasUpdate) {
 		logger.ready(`Your Robo is up to date! 🎉`)
@@ -144,7 +141,6 @@
 	}
 
 	logger.ready(`Successfully upgraded to v${update.latestVersion}! 🎉`)
->>>>>>> 79fb271d
 }
 
 interface Changelog {
